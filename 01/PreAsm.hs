module PreAsm where
import Lang
import Data.Maybe (isJust)
import Control.Monad.State.Lazy
import Control.Monad.Identity
import Control.Monad.Writer.Lazy
import Control.Monad.Error
import Control.Monad
import qualified Data.HashMap.Strict as M
import qualified Data.HashSet as S
import Prelude hiding (log)

type TemporaryId = Int
type Label = Int
data DataCell = GlobalVarCell Name | TemporaryCell TemporaryId | ParemeterCell Name
data FunctionUnit = FunctionUnit Name [Instruction]

data Instruction = Return TemporaryId | FunctionCall Name [TemporaryId] TemporaryId
                   | JumpWithCompare Label CompareOp TemporaryId TemporaryId
                   | JumpWithCompareTo0 Label CompareOp TemporaryId
                   | Jump Label
                   | AssignWithBinaryOp BinaryOp TemporaryId TemporaryId
                   | AssignWithUnaryOp UnaryOp
                   | AssignLiteral Literal TemporaryId
                   | Assign TemporaryId TemporaryId
                   | LabelMark Label

data LogMsgType = ErrMsg | WarnMsg | InfoMsg
type LogMsg = (String, Maybe Name, LogMsgType)
data PreAsmState = PreAsmState { functions :: M.HashMap Name Int --FunctionName -> Parameter count
                               , globals :: S.HashSet Name
                               , parameters :: S.HashSet Name
                               , locals :: M.HashMap Name (Maybe TemporaryId) -- VarName -> is_initialized
                               , scopes :: [[Name]]
                               , units :: [FunctionUnit]
                               , functionName :: Maybe Name
                               , temporaryCounter :: Int
                               , labelCounter :: Int
                               }


type ErrorMsg = String

type Compilation a = StateT PreAsmState (ErrorT ErrorMsg (WriterT [LogMsg] Identity)) a
runCompilation :: PreAsmState -> Compilation a -> (Either ErrorMsg (a, PreAsmState), [LogMsg])
runCompilation st comp = runIdentity $ runWriterT $ runErrorT $ runStateT comp st

evalCompilation st comp = let (res, log) = runCompilation st comp
                          in  (case res of
                                Left err -> Left err
                                Right (r, st) -> Right r, log)

compile :: Program -> (Either ErrorMsg [FunctionUnit], [LogMsg])
compile (Program gs) = evalCompilation compile' initState
    where compile' = do foldM_ (const compileGlobalDecl) () gs
                        errOccured <- gets fatalErrorOccured
                        if errOccured then do msgs <- gets msgLog
                                              return $ Left $ reverse msgs
                                      else do res <- gets units
                                              msgs <- gets msgLog
                                              return $ Right (reverse msgs, reverse res)
          initState = PreAsmState { functions = M.empty
                                  , globals = S.empty
                                  , parameters = S.empty
                                  , locals = M.empty
                                  , scopes = []
                                  , units = []
                                  , msgLog = []
                                  , fatalErrorOccured = False
                                  , functionName = Nothing
                                  , temporaryCounter = 0
                                  , labelCounter = 0
                                  }

modifyFunctions f = modify $ \s -> s { functions = f $ functions s}
modifyGlobals f = modify $ \s -> s { globals = f $ globals s}
modifyScopes f = modify $ \s -> s { scopes = f $ scopes s}
modifyLocals f = modify $ \s -> s { locals = f $ locals s}
modifyFunctionName f = modify $ \s -> s { functionName = f $ functionName s}
modifyParameters f = modify $ \s -> s { parameters = f $ parameters s}

allocLabel :: Compilation Label
allocLabel = do counter <- gets labelCounter
                modify $ \s -> s { labelCounter = counter + 1 }
                return counter
allocTemporary :: Compilation TemporaryId
allocTemporary = do counter <- gets temporaryCounter
                    modify $ \s -> s { temporaryCounter = counter + 1 }
                    return counter

setParameters = modifyParameters . const
setFunctionName = modifyFunctionName . const

addUnit unit = modify (\s -> s {units = unit : units s})

compileGlobalDecl :: GlobalDecl -> Compilation ()
compileGlobalDecl (GlobalVar (VarDecl name)) = modifyGlobals $ S.insert name
compileGlobalDecl (ExternFunction (ExternFunctionDecl name params)) = modifyFunctions $ M.insert name (length params)
compileGlobalDecl (Function (FunctionDecl name params stmt)) = do modifyFunctions $ M.insert name (length params)
                                                                  setParameters $ S.fromList params
                                                                  setFunctionName $ Just name
                                                                  is <- compileStmt stmt
                                                                  setFunctionName $ Nothing
                                                                  setParameters $ S.empty
                                                                  addUnit $ FunctionUnit name is

log :: String -> LogMsgType -> Compilation ()
log msg msgType = do fName <- gets functionName
                     tell [(msg, fName, msgType)]

logWarn = flip log WarnMsg
logErr = flip log ErrMsg
logInfo = flip log InfoMsg


warnUnusedVariable name = logWarn $ "Unused variable : " ++ name
errorVariableAlreadyDefined name = logErr $ "Variable " ++ name ++ " is already defined in function"

addToScope name = modifyScopes $ \(h:t) -> (name : h) : t

remLocal name = do isInitialized <- gets $ isJust . (M.! name) . locals
                   if not isInitialized then warnUnusedVariable name
                                        else return ()
                   modifyLocals $ M.delete name
addLocal name = do params <- gets parameters
                   if isJust $ M.lookup name
                      then errorVariableAlreadyDefinedInParams name >> reportFatal
                      else do locs <- gets locals
                              case M.lookup name locs of
                                   Nothing -> modifyLocals $ M.insert name Nothing >> addToScope name
                                   Just _ -> errorVariableAlreadyDefined name >> reportFatal

-- @TODO Terrible, need ErrorT monad
getLocal :: Name -> Maybe (Either (State PreAsmState (), TemporaryId))
getLocal needInited name = do locs <- gets locals
                   case M.lookup name locs of
                        Nothing -> return Nothing
                        Just Nothing -> if needInited
                                        then return $ Just $ Left $ errorVariableNotInitialized name >> reportFatal
                                        else allocTemporary >>= return . Just $ Right
                        Just (Just tid) -> Maybe $ Right tid

get

initScope = modifyScopes ([] :)
remScope = do scope <- fmap head $ gets scopes
              foldM_ (const remLocal) () scope
              modifyScopes tail

foldConcatM f = foldM (\a b -> (a ++ (f b))) []

jumpWithCompare :: CompareOp -> Expr -> Expr -> Label -> State PreAsmState [Instruction]
jumpWithCompare op e1 e2 label = do (is1, tid1) <- compileExpr e1
                                    (is2, tid2) <- compileExpr e2
                                    return $ is1 ++ is2 ++ [JumpWithCompare label op tid1 tid2]

jumpIfCondition (Condition op e1 e2) = jumpWithCompare op e1 e2
jumpIfNotCondition (Condition op e1 e2) = jumpWithCompare (negateCompareOp op) e1 e2


compileStmt :: Stmt -> Compilation [Instruction]
compileStmt (BlockStmt stmts) = do initScope
                                   foldM_ f [] stmts
                                   remScope
                                   return []
                             where f is stmt = fmap (is ++) $ compileStmt stmt
compileStmt (ExprStmt expr) = fmap fst $ compileExpr expr
compileStmt (ReturnStmt expr) = do (is, tid) <- compileExpr expr
                                   return $ is ++ [Return tid]
compileStmt (ConditionalStmt elifs elseStmt) = do endif <- allocLabel
                                                  elifs' <- foldConcatM $ compileElif endif
                                                  elseStmt' <- compileStmt elseStmt
                                                  return $ elifs' ++ elseStmt ++ [LabelMark endif]
        where compileElif endif (cond, stmt) = do endElif <- allocLabel
                                                  is1 <- jumpIfNotCondition cond endElif
                                                  is2 <- compileStmt stmt
                                                  return $ is1 ++ is2 ++ [Jump endif, LabelMark endElif]
compileStmt (LoopStmt cond stmt) = do end <- allocLabel
                                      start <- allocLabel
                                      is1 <- jumpIfNotCondition cond end
                                      is2 <- compileStmt stmt
                                      return $ [LabelMark start] ++ is1 ++ is2 ++ [Jump start, LabelMark end]
compileStmt EmptyStmt = return []
compileStmt (VarDeclStmt (VarDecl name)) = addLocal name >> return []


<<<<<<< HEAD
compileExpr :: Expr -> Compilation ([Instruction], TemporaryId)
compileExpr = undefined
=======
compileExpr :: Expr -> State PreAsmState ([Instruction], TemporaryId)
compileExpr (AssignExpr name expr) = do (is, tid) <- compileExpr expr
                                        
>>>>>>> d9802894

<|MERGE_RESOLUTION|>--- conflicted
+++ resolved
@@ -8,28 +8,43 @@
 import Control.Monad
 import qualified Data.HashMap.Strict as M
 import qualified Data.HashSet as S
+import Data.Hashable (Hashable)
 import Prelude hiding (log)
 
 type TemporaryId = Int
+type ParameterId = Int
 type Label = Int
-data DataCell = GlobalVarCell Name | TemporaryCell TemporaryId | ParemeterCell Name
+data ExtendedDataCell = EGlobalVarCell Name | TemporaryCell TemporaryId | EParameterCell ParameterId
+data DataCell = GlobalVarCell Name | ParameterCell ParameterId
 data FunctionUnit = FunctionUnit Name [Instruction]
+
+data OperandPair = TT TemporaryId TemporaryId | TM TemporaryId DataCell | MT DataCell TemporaryId
+                    | TL TemporaryId Literal | ML DataCell Literal
+
+composeOpPairT :: TemporaryId -> ExtendedDataCell -> OperandPair
+composeOpPairT tid (TemporaryCell tid2) = TT tid tid2
+composeOpPairT tid (EGlobalVarCell name) = TM tid $ GlobalVarCell name
+composeOpPairT tid (EParameterCell name) = TM tid $ ParameterCell name
+composeOpPairM :: ExtendedDataCell -> TemporaryId -> OperandPair
+composeOpPairM (TemporaryCell tid) tid2 = TT tid tid2
+composeOpPairM (EGlobalVarCell name) tid = MT (GlobalVarCell name) tid
+composeOpPairM (EParameterCell name) tid = MT (ParameterCell name) tid
+
+data BinaryOp' = Arith BinaryOp | Assign
 
 data Instruction = Return TemporaryId | FunctionCall Name [TemporaryId] TemporaryId
                    | JumpWithCompare Label CompareOp TemporaryId TemporaryId
                    | JumpWithCompareTo0 Label CompareOp TemporaryId
                    | Jump Label
-                   | AssignWithBinaryOp BinaryOp TemporaryId TemporaryId
-                   | AssignWithUnaryOp UnaryOp
-                   | AssignLiteral Literal TemporaryId
-                   | Assign TemporaryId TemporaryId
+                   | BinaryOperation BinaryOp' OperandPair
+                   | UnaryOperation UnaryOp TemporaryId
                    | LabelMark Label
 
 data LogMsgType = ErrMsg | WarnMsg | InfoMsg
 type LogMsg = (String, Maybe Name, LogMsgType)
 data PreAsmState = PreAsmState { functions :: M.HashMap Name Int --FunctionName -> Parameter count
                                , globals :: S.HashSet Name
-                               , parameters :: S.HashSet Name
+                               , parameters :: M.HashMap Name ParameterId
                                , locals :: M.HashMap Name (Maybe TemporaryId) -- VarName -> is_initialized
                                , scopes :: [[Name]]
                                , units :: [FunctionUnit]
@@ -39,34 +54,33 @@
                                }
 
 
-type ErrorMsg = String
-
-type Compilation a = StateT PreAsmState (ErrorT ErrorMsg (WriterT [LogMsg] Identity)) a
-runCompilation :: PreAsmState -> Compilation a -> (Either ErrorMsg (a, PreAsmState), [LogMsg])
-runCompilation st comp = runIdentity $ runWriterT $ runErrorT $ runStateT comp st
-
-evalCompilation st comp = let (res, log) = runCompilation st comp
+data ErrorType = VariableAlreadyDefined Name | VariableAlreadyDefinedInParams Name | VariableNotInitialized Name | CustomError String | VariableNotExist Name
+instance Error ErrorType where
+    strMsg = CustomError
+
+type Compilation a = StateT PreAsmState (ErrorT ErrorType (WriterT [LogMsg] Identity)) a
+runCompilation :: Compilation a -> PreAsmState -> (Either ErrorType (a, PreAsmState), [LogMsg])
+runCompilation comp st = runIdentity $ runWriterT $ runErrorT $ runStateT comp st
+
+
+execCompilation comp st = let (res, log) = runCompilation comp st
+                          in  (case res of
+                                Left err -> Left err
+                                Right (r, st) -> Right st, log)
+evalCompilation comp st = let (res, log) = runCompilation comp st
                           in  (case res of
                                 Left err -> Left err
                                 Right (r, st) -> Right r, log)
 
-compile :: Program -> (Either ErrorMsg [FunctionUnit], [LogMsg])
-compile (Program gs) = evalCompilation compile' initState
-    where compile' = do foldM_ (const compileGlobalDecl) () gs
-                        errOccured <- gets fatalErrorOccured
-                        if errOccured then do msgs <- gets msgLog
-                                              return $ Left $ reverse msgs
-                                      else do res <- gets units
-                                              msgs <- gets msgLog
-                                              return $ Right (reverse msgs, reverse res)
+compile :: Program -> (Either ErrorType PreAsmState, [LogMsg])
+compile (Program gs) = execCompilation compile' initState
+    where compile' = foldM_ (const compileGlobalDecl) () gs
           initState = PreAsmState { functions = M.empty
                                   , globals = S.empty
-                                  , parameters = S.empty
+                                  , parameters = M.empty
                                   , locals = M.empty
                                   , scopes = []
                                   , units = []
-                                  , msgLog = []
-                                  , fatalErrorOccured = False
                                   , functionName = Nothing
                                   , temporaryCounter = 0
                                   , labelCounter = 0
@@ -97,11 +111,11 @@
 compileGlobalDecl (GlobalVar (VarDecl name)) = modifyGlobals $ S.insert name
 compileGlobalDecl (ExternFunction (ExternFunctionDecl name params)) = modifyFunctions $ M.insert name (length params)
 compileGlobalDecl (Function (FunctionDecl name params stmt)) = do modifyFunctions $ M.insert name (length params)
-                                                                  setParameters $ S.fromList params
+                                                                  setParameters $ M.fromList $ zip params [1..]
                                                                   setFunctionName $ Just name
                                                                   is <- compileStmt stmt
                                                                   setFunctionName $ Nothing
-                                                                  setParameters $ S.empty
+                                                                  setParameters $ M.empty
                                                                   addUnit $ FunctionUnit name is
 
 log :: String -> LogMsgType -> Compilation ()
@@ -112,44 +126,67 @@
 logErr = flip log ErrMsg
 logInfo = flip log InfoMsg
 
-
-warnUnusedVariable name = logWarn $ "Unused variable : " ++ name
-errorVariableAlreadyDefined name = logErr $ "Variable " ++ name ++ " is already defined in function"
+cLookup :: (Eq a, Hashable a) => (PreAsmState -> M.HashMap a b) -> a -> Compilation (Maybe b)
+cLookup mapF key = do map <- gets mapF
+                      return $ M.lookup key map
+
 
 addToScope name = modifyScopes $ \(h:t) -> (name : h) : t
 
 remLocal name = do isInitialized <- gets $ isJust . (M.! name) . locals
-                   if not isInitialized then warnUnusedVariable name
+                   if not isInitialized then logWarn $ "Unused variable : " ++ name
                                         else return ()
                    modifyLocals $ M.delete name
-addLocal name = do params <- gets parameters
-                   if isJust $ M.lookup name
-                      then errorVariableAlreadyDefinedInParams name >> reportFatal
-                      else do locs <- gets locals
-                              case M.lookup name locs of
-                                   Nothing -> modifyLocals $ M.insert name Nothing >> addToScope name
-                                   Just _ -> errorVariableAlreadyDefined name >> reportFatal
-
--- @TODO Terrible, need ErrorT monad
-getLocal :: Name -> Maybe (Either (State PreAsmState (), TemporaryId))
-getLocal needInited name = do locs <- gets locals
-                   case M.lookup name locs of
-                        Nothing -> return Nothing
-                        Just Nothing -> if needInited
-                                        then return $ Just $ Left $ errorVariableNotInitialized name >> reportFatal
-                                        else allocTemporary >>= return . Just $ Right
-                        Just (Just tid) -> Maybe $ Right tid
-
-get
+
+addLocal :: Name -> Compilation ()
+addLocal name = do mParamId <- cLookup parameters name
+                   if isJust $ mParamId
+                      then throwError $ VariableAlreadyDefinedInParams name
+                      else do loc <- cLookup locals name
+                              case loc of
+                                   Nothing -> (modifyLocals $ M.insert name Nothing) >> addToScope name
+                                   Just _ -> throwError $ VariableAlreadyDefined name
+
+getLocal :: Bool -> Name -> Compilation (Maybe TemporaryId)
+getLocal needInited name = do loc <- cLookup locals name
+                              case loc of
+                                   Nothing -> return Nothing
+                                   Just Nothing -> if needInited
+                                                   then throwError $ VariableNotInitialized name
+                                                   else do tid <- allocTemporary
+                                                           modifyLocals $ M.insert name (Just tid)
+                                                           return $ Just tid
+                                   Just (Just tid) -> return $ Just tid
+
+getVar :: Bool -> Name -> Compilation (Maybe ExtendedDataCell)
+getVar needInited name = do mLoc <- getLocal needInited name
+                            case mLoc of
+                                Just tid -> return $ Just $ TemporaryCell tid
+                                Nothing -> tryGlobOrParam name
+                where tryGlobOrParam name = do globals' <- gets globals
+                                               mParamId <- cLookup parameters name
+                                               case mParamId of
+                                                  Just paramId -> return $ Just $ EParameterCell paramId
+                                                  _ -> if S.member name globals'
+                                                          then return $ Just $ EGlobalVarCell name
+                                                          else return Nothing
+requireVar :: Bool -> Name -> Compilation ExtendedDataCell
+requireVar needInited name = do mVar <- getVar needInited name
+                                case mVar of
+                                    Just cell -> return cell
+                                    Nothing -> throwError $ VariableNotExist name
 
 initScope = modifyScopes ([] :)
 remScope = do scope <- fmap head $ gets scopes
               foldM_ (const remLocal) () scope
               modifyScopes tail
 
-foldConcatM f = foldM (\a b -> (a ++ (f b))) []
-
-jumpWithCompare :: CompareOp -> Expr -> Expr -> Label -> State PreAsmState [Instruction]
+mapConcatM :: Monad m => (a -> m [b]) -> [a] -> m [b]
+mapConcatM f (a:as) = do ss <- f a
+                         rest <- mapConcatM f as
+                         return $ ss ++ rest
+
+jumpWithCompare :: CompareOp -> Expr -> Expr -> Label -> Compilation [Instruction]
 jumpWithCompare op e1 e2 label = do (is1, tid1) <- compileExpr e1
                                     (is2, tid2) <- compileExpr e2
                                     return $ is1 ++ is2 ++ [JumpWithCompare label op tid1 tid2]
@@ -168,9 +205,9 @@
 compileStmt (ReturnStmt expr) = do (is, tid) <- compileExpr expr
                                    return $ is ++ [Return tid]
 compileStmt (ConditionalStmt elifs elseStmt) = do endif <- allocLabel
-                                                  elifs' <- foldConcatM $ compileElif endif
+                                                  elifs' <- mapConcatM (compileElif endif) elifs
                                                   elseStmt' <- compileStmt elseStmt
-                                                  return $ elifs' ++ elseStmt ++ [LabelMark endif]
+                                                  return $ elifs' ++ elseStmt' ++ [LabelMark endif]
         where compileElif endif (cond, stmt) = do endElif <- allocLabel
                                                   is1 <- jumpIfNotCondition cond endElif
                                                   is2 <- compileStmt stmt
@@ -184,12 +221,32 @@
 compileStmt (VarDeclStmt (VarDecl name)) = addLocal name >> return []
 
 
-<<<<<<< HEAD
 compileExpr :: Expr -> Compilation ([Instruction], TemporaryId)
-compileExpr = undefined
-=======
-compileExpr :: Expr -> State PreAsmState ([Instruction], TemporaryId)
-compileExpr (AssignExpr name expr) = do (is, tid) <- compileExpr expr
-                                        
->>>>>>> d9802894
-
+compileExpr e = do tid <- allocTemporary
+                   is <- compileExpr' e tid
+                   return (is, tid)
+
+compileExpr' :: Expr -> TemporaryId -> Compilation [Instruction]
+compileExpr' (AssignExpr name e) tid = do varCell <- requireVar False name
+                                          is <- compileExpr' e tid
+                                          return $ is ++ [BinaryOperation Assign $ composeOpPairM varCell tid]
+compileExpr' (BinaryExpr op e1 e2) tid = do is1 <- compileExpr' e1 tid
+                                            let bop = BinaryOperation (Arith op)
+                                            case e2 of
+                                                LiteralExpr lit -> return $ is1 ++ [bop $ TL tid lit]
+                                                ReferenceExpr name -> do mTid <- getLocal True name
+                                                                         case mTid of
+                                                                            Nothing -> straightForward is1
+                                                                            Just tid2 -> return $ is1 ++ [bop $ TT tid tid2]
+                                                _ -> straightForward is1
+                            where straightForward is1 = do tid2 <- allocTemporary
+                                                           is2 <- compileExpr' e2 tid2
+                                                           return (is1 ++ is2 ++ [BinaryOperation (Arith op) $ TT tid tid2])
+compileExpr' (UnaryExpr op e) tid = do is <- compileExpr' e tid
+                                       return $ is ++ [UnaryOperation op tid]
+compileExpr' (CallExpr name argExprs) tid = do args <- mapM compileExpr argExprs
+                                               let (iss, tids) = unzip args
+                                               return $ (concat iss) ++ [FunctionCall name tids tid]
+compileExpr' (ReferenceExpr name) tid = do varCell <- requireVar True name
+                                           return $ [BinaryOperation Assign $ composeOpPairT tid varCell]
+compileExpr' (LiteralExpr lit) tid = return $ [BinaryOperation Assign $ TL tid lit]